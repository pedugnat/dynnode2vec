"""
Test the BiasedRandomWalk class
"""
# pylint: disable=missing-function-docstring
import random

import numpy as np
import pytest

import dynnode2vec


@pytest.fixture(name="graphs")
def fixture_graphs():
    return dynnode2vec.utils.create_dynamic_graph(
        n_base_nodes=30, n_steps=5, base_density=0.02
    )


def add_random_weights(graph):
    for *_, data in graph.edges(data=True):
        data["weight"] = random.random()


def test_init(graphs):
    brw = dynnode2vec.biased_random_walk.BiasedRandomWalk(graphs[0])

    # make sure nodes ids were converted to integers
    assert list(brw.graph.nodes) == list(range(brw.graph.number_of_nodes()))


def test_weighted_choice(graphs):
    brw = dynnode2vec.biased_random_walk.BiasedRandomWalk(graphs[0])
    rng = random.Random(0)
    eps = 0.02
    n_try = 1_000

    choices = [brw.weighted_choice(rng, np.array([1, 4, 4])) for _ in range(n_try)]

    assert all(choice in [0, 1, 2] for choice in choices)

    assert choices.count(0) / n_try == pytest.approx(1 / 9, abs=eps)
    assert choices.count(1) / n_try == pytest.approx(4 / 9, abs=eps)
    assert choices.count(2) / n_try == pytest.approx(4 / 9, abs=eps)


@pytest.mark.parametrize("ip", [0.5, 1.0])
@pytest.mark.parametrize("iq", [1.0, 2.0])
@pytest.mark.parametrize("weighted", [True, False])
def test_generate_walk(graphs, ip, iq, weighted):
    # pylint: disable=invalid-name
    # make sure that tested node has at least one neighbor
    graph = graphs[0]
    graph.add_edge("0", "1")

    # add random weights to the graph for the weighted case
    if weighted:
        add_random_weights(graph)

    brw = dynnode2vec.biased_random_walk.BiasedRandomWalk(graph)
    rng = random.Random(0)

    # pylint: disable=protected-access
    walk = brw._generate_walk(
        node=0, walk_length=10, ip=ip, iq=iq, weighted=weighted, rn=rng
    )

    assert isinstance(walk, list)
    assert all(n in brw.graph.nodes for n in walk)


@pytest.mark.parametrize("p", [0.5, 1.0])
@pytest.mark.parametrize("q", [1.0, 2.0])
@pytest.mark.parametrize("weighted", [True, False])
@pytest.mark.parametrize("n_processes", [1, 2])
def test_run(graphs, p, q, weighted, n_processes):
    # pylint: disable=invalid-name
    graph = graphs[0]

    # add random weights to the graph for the weighted case
    if weighted:
        add_random_weights(graph)

    brw = dynnode2vec.biased_random_walk.BiasedRandomWalk(graph)

<<<<<<< HEAD
    random_walks = brw.run(graph.nodes, p=p, q=q, weighted=weighted)

=======
    random_walks = brw.run(
        graph.nodes(), p=p, q=q, weighted=weighted, n_processes=n_processes
    )
>>>>>>> 76a634ca
    assert all(isinstance(walk, list) for walk in random_walks)
    assert all(n in graph.nodes for walk in random_walks for n in walk)<|MERGE_RESOLUTION|>--- conflicted
+++ resolved
@@ -83,13 +83,8 @@
 
     brw = dynnode2vec.biased_random_walk.BiasedRandomWalk(graph)
 
-<<<<<<< HEAD
-    random_walks = brw.run(graph.nodes, p=p, q=q, weighted=weighted)
-
-=======
     random_walks = brw.run(
-        graph.nodes(), p=p, q=q, weighted=weighted, n_processes=n_processes
+        graph.nodes, p=p, q=q, weighted=weighted, n_processes=n_processes
     )
->>>>>>> 76a634ca
     assert all(isinstance(walk, list) for walk in random_walks)
     assert all(n in graph.nodes for walk in random_walks for n in walk)